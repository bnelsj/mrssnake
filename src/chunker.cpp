--- conflicted
+++ resolved
@@ -145,8 +145,6 @@
 	chunk_range.start = range_size * part;
 	part == nparts-1 ? chunk_range.end = nchunks : chunk_range.end = range_size * part + range_size;
 	
-	//chunk_range.end = range_size * part + range_size;
-	
 	std::vector<struct interval> chunks_to_read(&chunks[chunk_range.start], &chunks[chunk_range.end]);
 
 	return chunks_to_read;
@@ -154,11 +152,11 @@
 
 //------------------------------- SUBROUTINE --------------------------------
 /*
- Function input  :
-
- Function does   :
-
- Function returns:
+ Function input  : String of bases from a single read, size of chunks to output
+
+ Function does   : Splits read into chunks until there isn't enough sequence left for a full chunk, writes chunks to cout in fasta format
+
+ Function returns: void
 
 */
 
@@ -166,12 +164,13 @@
 {
 	int n_to_do = read.length() / chunk_size;
 
-    for(int i = 0; i < n_to_do; i++){
+    for(int i = 0; i < n_to_do; ++i){
         std::cout << ">0" << std::endl;
-        std::cout << read.substr(i*chunk_size, i*chunk_size + chunk_size) << std::endl;
+        std::cout << read.substr(i*chunk_size, chunk_size) << std::endl;
     }
 
 }
+
 //------------------------------- SUBROUTINE --------------------------------
 /*
  Function input  : Vector of virtual offset intervals, bamfile
@@ -191,23 +190,18 @@
 	for(std::vector<interval>::iterator it = chunks.begin(); 
       it != chunks.end(); it++){
     
-    index+= 1;
-    
-    if(index > 1){
-      	break;
-    }
-
-	if(bgzf_seek(bam, it->start, 0) == -1){
-	  std::cerr << "Error could not seek. " << std::endl;
-	  exit(1);
-	}
-	std::cerr << it->start << " " << it->end << std::endl;
-<<<<<<< HEAD
-	while(bgzf_tell(bam) < it->end) {
-		std::cerr << "offset: " << bgzf_tell(bam) << std::endl;
-		
-		int32_t r,refID, pos, lseq, nextRefID, nextPos, tlen;
-		uint32_t bin_mq_nl, flag_nc, flag;
+		if(bgzf_seek(bam, it->start, 0) == -1){
+		  std::cerr << "Error could not seek. " << std::endl;
+		  exit(1);
+		}
+		//std::cerr << it->start << " " << it->end << std::endl;
+
+		while(bgzf_tell(bam) < it->end) {
+			
+		//std::cerr << "offset: " << bgzf_tell(bam) << std::endl;
+		
+		int32_t r, refID, pos, lseq, nextRefID, nextPos, tlen;
+		uint32_t bin_mq_nl, flag_nc, flag, bin, mq, qnl;
 		
 		bgzf_read(bam, &r,         sizeof(r));
 		bgzf_read(bam, &refID,     sizeof(refID));
@@ -215,139 +209,78 @@
 		bgzf_read(bam, &bin_mq_nl, sizeof(bin_mq_nl));
 		bgzf_read(bam, &flag_nc,   sizeof(flag_nc));
 
-		
+		r -= (sizeof(int32_t) * 3);
+		r -= (sizeof(uint32_t) * 2);
+
+
+		bin = bin_mq_nl >>       16;
+		mq  = bin_mq_nl >> 8 & 0xff;
+		qnl = bin_mq_nl &      0xff;
+
 		uint32_t test, cigar_ops;
 		test = flag_nc >> 16;
 		cigar_ops = flag_nc & 0xFFFF;
-=======
-	
-	std::cerr << "offset: " << bgzf_tell(bam) << std::endl;
-	
-	int32_t r,refID, pos, lseq, nextRefID, nextPos, tlen;
-	uint32_t bin_mq_nl, flag_nc, flag, bin, mq, qnl;
-	
-	bgzf_read(bam, &r,         sizeof(r));
-	bgzf_read(bam, &refID,     sizeof(refID));
-	bgzf_read(bam, &pos,       sizeof(pos));
-	bgzf_read(bam, &bin_mq_nl, sizeof(bin_mq_nl));
-	bgzf_read(bam, &flag_nc,   sizeof(flag_nc));
-	
-     
-	r -= (sizeof(int32_t) * 7);
-	r -= (sizeof(uint32_t) * 2) ;
-	
-	bin = bin_mq_nl >>       16;
-	mq  = bin_mq_nl >> 8 & 0xff;
-	qnl = bin_mq_nl &      0xff;
-	
-	uint32_t test, cigar_ops;
-	test = flag_nc >> 16;
-	cigar_ops = flag_nc & 0xFFFF;
-	
-	
-	bgzf_read(bam, &lseq,      sizeof(lseq));
-	bgzf_read(bam, &nextRefID, sizeof(nextRefID));
-	bgzf_read(bam, &nextPos,   sizeof(nextPos));
-	bgzf_read(bam, &tlen,      sizeof(tlen));
-	char readName[qnl];
->>>>>>> dd8d5f83
-		
-	
-	bgzf_read(bam,&readName, qnl);
-	r -= (sizeof(char)*qnl);
-	
-	uint32_t cigarOps[cigar_ops];
-	
-	bgzf_read(bam, cigarOps, sizeof(uint32_t)*cigar_ops);
-	
-	r-= sizeof(uint32_t)*cigar_ops;
-	
-	std::stringstream cig;
-	for(int i = 0; i < cigar_ops; i++){
-	  cig << (cigarOps[i] >> BAM_CIGAR_SHIFT);
-	  cig << BAM_CIGAR_LOOKUP[ (cigarOps[i] & BAM_CIGAR_MASK) ];
-	}
-	
-	uint8_t seqa[(lseq+1)/2];
-	bgzf_read(bam, seqa,       ((lseq+1)/2));
-	
-	r-=(sizeof(uint8_t)*((lseq+1)/2));
-	
-	char seqASCII[lseq];
-	int i;
-	for (i = 0; i < lseq; ++i) seqASCII[i] = "=ACMGRSVTWYHKDBN"[bam_seqi(seqa, i)];
-	
-	
-	char qual[lseq];
-	bgzf_read(bam, qual, (sizeof(char) * lseq));
-	
-	for(i = 0; i < lseq; i++){
-	  qual[i] += 33;
-	}
-
-<<<<<<< HEAD
+
 		bgzf_read(bam, &lseq,      sizeof(lseq));
 		bgzf_read(bam, &nextRefID, sizeof(nextRefID));
 		bgzf_read(bam, &nextPos,   sizeof(nextPos));
 		bgzf_read(bam, &tlen,      sizeof(tlen));
-		kstring_t readName;
-		bgzf_getline(bam, 0, &readName);
-
-		uint32_t cigar[cigar_ops];
-		bgzf_read(bam, cigar,      sizeof(uint32_t)*cigar_ops);
+
+		r -= sizeof(int32_t) * 4;
+		char readName[qnl];
+		
+		bgzf_read(bam,&readName, qnl);
+		r -= (sizeof(char)*qnl);
+
+		uint32_t cigarOps[cigar_ops];
+		
+		bgzf_read(bam, cigarOps, sizeof(uint32_t)*cigar_ops);
+		r-= sizeof(uint32_t) * cigar_ops;
+
+		std::stringstream cig;
+		for(int i = 0; i < cigar_ops; i++){
+		  cig << (cigarOps[i] >> BAM_CIGAR_SHIFT);
+		  cig << BAM_CIGAR_LOOKUP[ (cigarOps[i] & BAM_CIGAR_MASK) ];
+		}
 		
 		uint8_t seqByte[(lseq+1)/2];
-		bgzf_read(bam, seqByte,       sizeof(uint8_t)*((lseq+1)/2));
-        std::stringstream seqStream;
+		bgzf_read(bam, seqByte,       ((lseq+1)/2));
+
+		r-=(sizeof(uint8_t)*((lseq+1)/2));
+
+		std::stringstream seqStream;
 		std::string seqString;
 		int i;
 		for (i = 0; i < lseq; ++i) seqStream << "=ACMGRSVTWYHKDBN"[bam_seqi(seqByte, i)];
-        seqStream >> seqString;
+		seqStream >> seqString;
+		
 		char qual[lseq];
-		bgzf_read(bam, qual, sizeof(char) * lseq);
-
-		r -= sizeof(refID) + sizeof(pos) + sizeof(bin_mq_nl) + sizeof(flag_nc) + sizeof(lseq) + sizeof(nextRefID) + 
-			 sizeof(nextPos) + sizeof(tlen) + sizeof(readName.s) + sizeof(cigar) + sizeof(seqByte) + sizeof(qual); 
-
-		char tmp[r];
-		std::cerr << "remaining: " << r     << std::endl;
-		std::cerr << "refID:     " << refID << std::endl;
-		std::cerr << "pos:       " << pos   << std::endl;
-		std::cerr << "lseq:      " << lseq   << std::endl;
-		std::cerr << "nextrefID: " << nextRefID << std::endl;
-		std::cerr << "nextPos  : " << nextPos << std::endl;
-		std::cerr << "Readname : " << readName.s << std::endl;
-		std::cerr << "Flag:      " << test << ", cigar_ops: " << cigar_ops << std::endl;
-		std::cerr << "Cigar:     " << cigar << std::endl;
-		std::cerr << "Seq:       " << seqString << std::endl;
-		std::cerr << "Qual:      " << qual << std::endl;
-		std::cerr << bgzf_read(bam, tmp, r) << std::endl;
+		bgzf_read(bam, qual, (sizeof(char) * lseq));
+
+		for(i = 0; i < lseq; i++){
+		  qual[i] += 33;
+		}
+
+		r-=(sizeof(char) * lseq);
+		r += 4;	
+		char rest[r];
+//		std::cerr << "remaining: " << r     << std::endl;
+		bgzf_read(bam, rest, r*sizeof(char));
+//		std::cerr << "refID:     " << refID << std::endl;
+//		std::cerr << "pos:       " << pos   << std::endl;
+//		std::cerr << "lseq:      " << lseq   << std::endl;
+//		std::cerr << "nextrefID: " << nextRefID << std::endl;
+//		std::cerr << "nextPos  : " << nextPos << std::endl;
+//		std::cerr << "Readname  : " << readName << std::endl;
+//		std::cerr << "Flag: " << test << ", cigar_ops: " << cigar_ops << std::endl;
+//		std::cerr << "Cigar: " << cig.str() << std::endl;
+//		std::cerr << "Seq:  " << seqString << std::endl;
+//		std::cerr << "Qual: " << qual << std::endl;
+//		std::cerr << "r: " << r << " Rest: " << rest << std::endl;
 
 		chunk_read(seqString, globalOpts.chunk_size);
-
-	  }
-=======
-	r-=(sizeof(char) * lseq);
-	
-	
-	char rest[r];
-	bgzf_read(bam, rest, r*sizeof(char));
-       
-	
-	std::cerr << "remaining: " << r     << std::endl;
-	std::cerr << "refID:     " << refID << std::endl;
-	std::cerr << "pos:       " << pos   << std::endl;
-	std::cerr << "lseq:      " << lseq   << std::endl;
-	std::cerr << "nextrefID: " << nextRefID << std::endl;
-	std::cerr << "nextPos  : " << nextPos << std::endl;
-	std::cerr << "Readname  : " << readName << std::endl;
-	std::cerr << "Flag: " << test << ", cigar_ops: " << cigar_ops << std::endl;
-	std::cerr << "Cigar: " << cig.str() << std::endl;
-	std::cerr << "Seq:  " << seqASCII << std::endl;
-	std::cerr << "Qual: " << qual << std::endl;
-	std::cerr << "Rest: " << rest << std::endl;
-       
->>>>>>> dd8d5f83
+		}
+
 	}
    	bgzf_close(bam);
  
@@ -381,18 +314,15 @@
   
   char magic[4];
   fread(&magic, sizeof(char), 4, ptr_myfile);	
-  printf("magic:%s\n",magic);
   
   int32_t n_ref;
   fread(&n_ref,sizeof(int32_t),1,ptr_myfile);
-  printf("n_ref:%d\n",n_ref);
   
   int32_t nn;
   for(nn = 0; nn < n_ref; ++nn){
     
     int32_t n_bin;
     fread(&n_bin,sizeof(int32_t),1,ptr_myfile);
-    printf(" n_bin:%lli\n",n_bin);
     
     int32_t i;
     for (i = 0; i < n_bin; ++i) {
@@ -401,7 +331,6 @@
       
       int32_t n_chunk;
       fread(&n_chunk,sizeof(int32_t),1,ptr_myfile);
-      printf("  n_chunk:%lli\n",n_chunk);
       
       int32_t j;
       for (j = 0; j < n_chunk; ++j) {
@@ -410,8 +339,6 @@
 	fread(&chunk_beg,sizeof(uint64_t),1,ptr_myfile);
 	fread(&chunk_end,sizeof(uint64_t),1,ptr_myfile);
 
-	printf ( " offset %llu\n ", chunk_beg ) ;
-
 	tmp.start = chunk_beg;
 	tmp.end = chunk_end;
 	chunks.push_back(tmp);		
@@ -428,8 +355,6 @@
 
   uint64_t unmapped;
   fread(&unmapped, sizeof(uint64_t),1, ptr_myfile);
-  std::cout << "unmapped " << unmapped << std::endl;
-
  
   fclose(ptr_myfile); 
 }
