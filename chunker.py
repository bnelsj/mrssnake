from __future__ import print_function
from __future__ import division

import sys
import argparse
import pysam
import numpy as np

def get_fetch_list(chr, start, end):
    if start is None or end is None:
        fetch_list = [chr]
    else:
        fetch_list = [chr, start, end]
    return fetch_list

def chunk_read(i, read, outfile, chunk_size, write_step = 1000000, line_buffer =1000):
    "Break a read into kmers"
    n_to_do = read.rlen // chunk_size
    for k in range(n_to_do):
        outfile.write(">0\n" + read.seq[k*chunk_size : k*chunk_size + chunk_size] + "\n")

    if i % line_buffer == 0:
        outfile.flush()

    if i % write_step == 0:
        sys.stderr.write("Chunker: %d reads chunked\n" % i)
        sys.stderr.flush()

if __name__ == "__main__":
    parser = argparse.ArgumentParser()
    parser.add_argument("bamfile")
    parser.add_argument("chr", help="Input bam contig to chunk. Use 'unmapped' to get all unmapped reads.")
    parser.add_argument("--start", type=int)
    parser.add_argument("--end", type=int)
    parser.add_argument("--outfile", default = "/dev/stdout")
    parser.add_argument("--chunk_size", default = 36, type = int)

    args = parser.parse_args()

    outfile = open(args.outfile, "w")
    bamfile = pysam.AlignmentFile(args.bamfile)

    fetch_list = get_fetch_list(args.chr, args.start, args.end)

    msg = "Chunker: Chunking %s reads\n" % " ".join(map(str, fetch_list))
    sys.stderr.write(msg)

    try:
        if args.chr == "unmapped": # Assumes unmapped reads passed as sam by samtools view "*"
            for i, read in enumerate(bamfile.fetch(until_eof=True)):
                chunk_read(i, read, outfile, args.chunk_size)
        else:
            for i, read in enumerate(bamfile.fetch(*fetch_list, until_eof=True)):
                if args.start is not None and read.reference_start < args.start:
                    continue
                else:
                    chunk_read(i, read, outfile, args.chunk_size) 
        bamfile.close()
    except BrokenPipeError as e:
        sys.stdout.write(str(e))
        sys.stdout.flush()
        sys.exit(1)
    except ValueError as e:
        sys.stdout.write(str(e))
        sys.stdout.flush()
        sys.exit(1)
    finally:
        bamfile.close()

    #Handle regions where there are no reads
    try:
<<<<<<< HEAD
        sys.stderr.write("Chunker: finished chunking %d reads\n" % (i + 1))
=======
        sys.stderr.write("Chunker: finished chunking %d reads\n" % int(i + 1))
>>>>>>> debdab0b
    except NameError:
        outfile.write("\n")
        sys.stderr.write("Chunker: found no reads to chunk\n")
    finally:
        outfile.close()

    sys.exit()<|MERGE_RESOLUTION|>--- conflicted
+++ resolved
@@ -69,11 +69,7 @@
 
     #Handle regions where there are no reads
     try:
-<<<<<<< HEAD
-        sys.stderr.write("Chunker: finished chunking %d reads\n" % (i + 1))
-=======
         sys.stderr.write("Chunker: finished chunking %d reads\n" % int(i + 1))
->>>>>>> debdab0b
     except NameError:
         outfile.write("\n")
         sys.stderr.write("Chunker: found no reads to chunk\n")
