--- conflicted
+++ resolved
@@ -83,11 +83,8 @@
     run:
         infile_glob = os.path.commonprefix(input) + "*"
         tempfile = "/data/scratch/ssd/%s.wssd_out_file.%s" % (wildcards.sample, wildcards.contig)
-<<<<<<< HEAD
         shell('python3 merger.py {tempfile} --infile_glob "{infile_glob}" --contig {wildcards.contig} --live_merge')
-=======
         shell('python3 merger.py {tempfile} --infile_glob "{infile_glob}" --contig {wildcards.contig}')
->>>>>>> 19b31cf4
         shell("rsync {tempfile} {output}")
         shell("rm {tempfile}")
 
